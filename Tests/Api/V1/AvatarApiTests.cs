using System;
using UnityEngine;
using NUnit.Framework;
using UnityEngine.TestTools;
using System.Threading.Tasks;
using System.Collections.Generic;
using ReadyPlayerMe.Runtime.Api.V1.Avatars;
using ReadyPlayerMe.Runtime.Api.V1.Avatars.Models;

namespace ReadyPlayerMe.Tests.Api.V1
{
    public class AvatarApiTests
    {
        private readonly AvatarApi _avatarApi = new AvatarApi();
        
        [Test, Order(0)]
        public async Task Create_Avatar()
        {
            // Arrange
            var request = new AvatarCreateRequest()
            {
                Payload = new AvatarCreateRequestBody
                {
                    ApplicationId = "6628c280ecb07cb9d9cd7238"
                }
            };
            
            // Act
            var response = await _avatarApi.CreateAvatarAsync(request);
            Debug.Log(response.Data.GlbUrl);
            
            // Assert
            Assert.IsTrue(Uri.TryCreate(response.Data.GlbUrl, UriKind.Absolute, out _));
        }
        
        [Test, RequiresPlayMode]
        public async Task Update_Avatar()
        {
            // Arrange
            var createRequest = new AvatarCreateRequest()
            {
                Payload = new AvatarCreateRequestBody
                {
                    ApplicationId = "6628c280ecb07cb9d9cd7238"
                }
            };
            var createResponse = await avatarApi.CreateAvatarAsync(createRequest);
            
            var updateRequest = new AvatarUpdateRequest()
            {
                AvatarId = createResponse.Data.Id,
                Payload = new AvatarUpdateRequestBody()
                {
                    Assets = new Dictionary<string, string>
                    {
                        { "top", "662a22be282104d791d4a123" }
                    }
                }
            };
            
            // Act
<<<<<<< HEAD
            var updateResponse = await avatarApi.UpdateAvatarAsync(updateRequest);
            Debug.Log(updateResponse.Data.GlbUrl);
=======
            var response = await _avatarApi.UpdateAvatarAsync(request);
            Debug.Log(response.Data.GlbUrl);
>>>>>>> 2c57fc01
            
            // Assert
            Assert.IsTrue(Uri.TryCreate(updateResponse.Data.GlbUrl, UriKind.Absolute, out _));
        }
        
        [Test, RequiresPlayMode]
        public void Preview_Avatar()
        {
            // Arrange
            var request = new AvatarPreviewRequest()
            {
                AvatarId = "6628d1c497cb7a2453b807b1",
                Params = new AvatarPreviewQueryParams()
                {
                    Assets = new Dictionary<string, string>
                    {
                        {"top", "662a22be282104d791d4a123"}
                    }
                }
            };
            
            // Act
            var response = _avatarApi.GenerateAvatarPreviewUrl(request);
            
            // Assert
            Assert.NotNull(response);
        }
    }
}<|MERGE_RESOLUTION|>--- conflicted
+++ resolved
@@ -37,18 +37,9 @@
         public async Task Update_Avatar()
         {
             // Arrange
-            var createRequest = new AvatarCreateRequest()
+            var request = new AvatarUpdateRequest()
             {
-                Payload = new AvatarCreateRequestBody
-                {
-                    ApplicationId = "6628c280ecb07cb9d9cd7238"
-                }
-            };
-            var createResponse = await avatarApi.CreateAvatarAsync(createRequest);
-            
-            var updateRequest = new AvatarUpdateRequest()
-            {
-                AvatarId = createResponse.Data.Id,
+                AvatarId = "6628d1c497cb7a2453b807b1",
                 Payload = new AvatarUpdateRequestBody()
                 {
                     Assets = new Dictionary<string, string>
@@ -59,16 +50,11 @@
             };
             
             // Act
-<<<<<<< HEAD
-            var updateResponse = await avatarApi.UpdateAvatarAsync(updateRequest);
-            Debug.Log(updateResponse.Data.GlbUrl);
-=======
             var response = await _avatarApi.UpdateAvatarAsync(request);
             Debug.Log(response.Data.GlbUrl);
->>>>>>> 2c57fc01
             
             // Assert
-            Assert.IsTrue(Uri.TryCreate(updateResponse.Data.GlbUrl, UriKind.Absolute, out _));
+            Assert.IsTrue(Uri.TryCreate(response.Data.GlbUrl, UriKind.Absolute, out _));
         }
         
         [Test, RequiresPlayMode]
