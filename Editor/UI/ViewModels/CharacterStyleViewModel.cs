﻿using System.Threading.Tasks;
using ReadyPlayerMe.Api.V1;
using ReadyPlayerMe.AvatarLoader;
using ReadyPlayerMe.Data;
using ReadyPlayerMe.Editor.Cache;
using Unity.Collections;
using UnityEditor;
using UnityEngine;
using Object = UnityEngine.Object;

namespace ReadyPlayerMe.Editor.UI.ViewModels
{
    public class CharacterStyleViewModel
    {
        public Asset CharacterStyle { get; private set; }

        public string TemplateCacheId { get; private set; }

        public string AvatarBoneDefinitionCacheId { get; private set; }

        public Texture2D Image { get; private set; }

        private ScriptableObjectCacheWriter<CharacterStyleTemplateReference>
            _characterStyleTemplateScriptableObjectCacheWriter;

        private ScriptableObjectCacheWriter<AvatarSkeletonDefinition>
            _avatarSkeletonDefinitionScriptableObjectCacheWriter;

        private GlbCache _characterStyleCache;

        private FileApi _fileApi;

        public async Task Init(Asset characterStyle)
        {
            _characterStyleTemplateScriptableObjectCacheWriter =
                new ScriptableObjectCacheWriter<CharacterStyleTemplateReference>("Character Templates Links");

            _avatarSkeletonDefinitionScriptableObjectCacheWriter =
                new ScriptableObjectCacheWriter<AvatarSkeletonDefinition>("Character Avatar Bone Definitions");

            _characterStyleCache = new GlbCache("Character Templates");

            CharacterStyle = characterStyle;
            
            TemplateCacheId = Resources
                .Load<CharacterStyleTemplateReference>($"Character Templates Links/{CharacterStyle.Id}")?.cacheId;
            
            AvatarBoneDefinitionCacheId = Resources
                .Load<AvatarSkeletonDefinition>($"Character Avatar Bone Definitions/{CharacterStyle.Id}")?.cacheId;

            _fileApi = new FileApi();
            Image = await _fileApi.DownloadImageAsync(CharacterStyle.IconUrl);
        }

        public async Task LoadStyleAsync()
        {
            var bytes = await _fileApi.DownloadFileIntoMemoryAsync(CharacterStyle.GlbUrl);

            await _characterStyleCache.Save(bytes, CharacterStyle.Id);

            var character = _characterStyleCache.Load(CharacterStyle.Id);

<<<<<<< HEAD
                var instance = PrefabUtility.InstantiatePrefab(character) as GameObject;
                
                SkeletonBuilder skeletonBuilder = new SkeletonBuilder();
                
                skeletonBuilder.Build(instance, avatarSkeletonDefinition?.GetHumanBones());
            }
            catch (Exception e)
            {
                Debug.Log(e);
            }
=======
            var instance = PrefabUtility.InstantiatePrefab(character) as GameObject;
            var avatarSkeletonDefinition = Resources
                .Load<AvatarSkeletonDefinition>($"Character Avatar Bone Definitions/{CharacterStyle.Id}");

            if (avatarSkeletonDefinition == null)
                return;

            var skeletonBuilder = new SkeletonBuilder();
            skeletonBuilder.Build(instance, avatarSkeletonDefinition.GetHumanBones());
>>>>>>> c3bd5540
        }

        public void SaveTemplate(GameObject templateObject)
        {
            if (templateObject == null)
            {
                _characterStyleTemplateScriptableObjectCacheWriter.Delete(CharacterStyle.Id);
                return;
            }

            var template = ScriptableObject.CreateInstance<CharacterStyleTemplateReference>();
            template.characterStyleTemplate = templateObject;
            template.cacheId = FindAssetGuid(templateObject);
            _characterStyleTemplateScriptableObjectCacheWriter.Save(template, CharacterStyle.Id);
        }

        public void SaveAvatarBoneDefinition(AvatarSkeletonDefinition avatarBoneDefinitionObject)
        {
            avatarBoneDefinitionObject.cacheId = FindAssetGuid(avatarBoneDefinitionObject);
            _avatarSkeletonDefinitionScriptableObjectCacheWriter.Save(avatarBoneDefinitionObject, CharacterStyle.Id);
        }

        private string FindAssetGuid(Object asset)
        {
            var guids = new NativeArray<GUID>(new GUID[1]
                {
                    GUID.Generate(),
                },
                Allocator.Temp
            );

            AssetDatabase.InstanceIDsToGUIDs(
                new NativeArray<int>(new int[] { asset.GetInstanceID() }, Allocator.Temp),
                guids
            );

            Debug.Log(guids[0]);

            return guids[0].ToString();
        }
    }
}<|MERGE_RESOLUTION|>--- conflicted
+++ resolved
@@ -60,28 +60,18 @@
 
             var character = _characterStyleCache.Load(CharacterStyle.Id);
 
-<<<<<<< HEAD
                 var instance = PrefabUtility.InstantiatePrefab(character) as GameObject;
                 
                 SkeletonBuilder skeletonBuilder = new SkeletonBuilder();
+
+                var avatarSkeletonDefinition = Resources
+                    .Load<AvatarSkeletonDefinition>($"Character Avatar Bone Definitions/{CharacterStyle.Id}");
+
+                if (avatarSkeletonDefinition == null)
+                    return;
+
                 
                 skeletonBuilder.Build(instance, avatarSkeletonDefinition?.GetHumanBones());
-            }
-            catch (Exception e)
-            {
-                Debug.Log(e);
-            }
-=======
-            var instance = PrefabUtility.InstantiatePrefab(character) as GameObject;
-            var avatarSkeletonDefinition = Resources
-                .Load<AvatarSkeletonDefinition>($"Character Avatar Bone Definitions/{CharacterStyle.Id}");
-
-            if (avatarSkeletonDefinition == null)
-                return;
-
-            var skeletonBuilder = new SkeletonBuilder();
-            skeletonBuilder.Build(instance, avatarSkeletonDefinition.GetHumanBones());
->>>>>>> c3bd5540
         }
 
         public void SaveTemplate(GameObject templateObject)
